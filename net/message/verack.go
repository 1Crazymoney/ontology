--- conflicted
+++ resolved
@@ -1,19 +1,12 @@
 package message
 
 import (
-<<<<<<< HEAD
-=======
 	"DNA/common"
 	"DNA/common/log"
 	"DNA/core/ledger"
 	. "DNA/net/protocol"
->>>>>>> 1790306a
 	"encoding/hex"
 	"errors"
-	"DNA/common"
-	"DNA/common/log"
-	"DNA/core/ledger"
-	. "DNA/net/protocol"
 	"time"
 )
 
