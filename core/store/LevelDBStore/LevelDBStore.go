--- conflicted
+++ resolved
@@ -534,7 +534,6 @@
 		*/
 
 		// now support RegisterAsset and Miner tx ONLY.
-<<<<<<< HEAD
 		if b.Transcations[i].TxType == 0x40 || b.Transcations[i].TxType == 0x00 {
 			err = bd.SaveTransaction(b.Transcations[i], b.Blockdata.Height)
 			if err != nil {
@@ -547,10 +546,7 @@
 			if err != nil {
 				return err
 			}
-=======
-		if b.Transactions[i].TxType == 0x40 || b.Transactions[i].TxType == 0x00 {
-			bd.SaveTransaction(b.Transactions[i], b.Blockdata.Height)
->>>>>>> e5defc8c
+
 		}
 	}
 
